--- conflicted
+++ resolved
@@ -2711,11 +2711,6 @@
     *state = (ebpf_execution_context_state_t*)header->context_header[0];
 }
 
-<<<<<<< HEAD
-void
-ebpf_program_set_header_context_descriptor(
-    const ebpf_context_descriptor_t* context_descriptor, _Inout_ void* program_context)
-=======
 uint64_t
 ebpf_program_get_flags(_In_ const ebpf_program_t* program)
 {
@@ -2731,7 +2726,6 @@
 void
 ebpf_program_set_header_context_descriptor(
     _In_ const ebpf_context_descriptor_t* context_descriptor, _Inout_ void* program_context)
->>>>>>> 7c4a74ce
 {
     // slot [1] contains the context_descriptor for the program.
     ebpf_context_header_t* header = CONTAINING_RECORD(program_context, ebpf_context_header_t, context);
@@ -2749,11 +2743,7 @@
 
 void
 ebpf_program_get_context_data(
-<<<<<<< HEAD
-    _In_ const void* program_context, _Outptr_ const uint8_t** data_start, _Outptr_ const uint8_t** data_end)
-=======
     _In_ const void* program_context, _Out_ const uint8_t** data_start, _Out_ const uint8_t** data_end)
->>>>>>> 7c4a74ce
 {
     ebpf_context_descriptor_t* context_descriptor;
     ebpf_program_get_header_context_descriptor(program_context, &context_descriptor);
