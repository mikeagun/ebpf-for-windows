--- conflicted
+++ resolved
@@ -201,21 +201,11 @@
     link->link_type = attach_provider_data->link_type;
     link->bpf_attach_type = attach_provider_data->bpf_attach_type;
 
-<<<<<<< HEAD
-    if (ebpf_program_supports_context_header(link->program)) {
-        client_dispatch_table = (void*)&_ebpf_link_dispatch_table_with_context_header;
-    } else {
-        client_dispatch_table = (void*)&_ebpf_link_dispatch_table;
-        // TODO: Before merging perf event array context headers must be required.
-        // status = STATUS_INVALID_PARAMETER;
-        // goto Done;
-=======
     if (!ebpf_program_supports_context_header(link->program)) {
         EBPF_LOG_MESSAGE(
             EBPF_TRACELOG_LEVEL_ERROR, EBPF_TRACELOG_KEYWORD_LINK, "Attach provider does not support context headers.");
         status = STATUS_INVALID_PARAMETER;
         goto Done;
->>>>>>> 7c4a74ce
     }
     client_dispatch_table = (void*)&_ebpf_link_dispatch_table_with_context_header;
 
