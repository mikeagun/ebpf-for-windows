--- conflicted
+++ resolved
@@ -2338,11 +2338,7 @@
     EBPF_LOG_EXIT();
 }
 
-<<<<<<< HEAD
-static _Requires_lock_held_(perf_event_array_map->lock) void _ebpf_perf_event_array_map_signal_async_query_complete(
-=======
 static _Requires_lock_held_(perf_event_array_map->rings[cpu_id].lock) void _ebpf_perf_event_array_map_signal_async_query_complete(
->>>>>>> 7c4a74ce
     _Inout_ ebpf_core_perf_event_array_map_t* perf_event_array_map, uint32_t cpu_id)
 {
     EBPF_LOG_ENTRY();
@@ -2465,8 +2461,6 @@
 }
 
 _Must_inspect_result_ ebpf_result_t
-<<<<<<< HEAD
-=======
 ebpf_perf_event_output_simple(
     _Inout_ ebpf_map_t* map, uint32_t cpu_id, _In_reads_bytes_(length) uint8_t* data, size_t length)
 {
@@ -2493,7 +2487,6 @@
 }
 
 _Must_inspect_result_ ebpf_result_t
->>>>>>> 7c4a74ce
 ebpf_perf_event_output(
     _In_ void* ctx, _Inout_ ebpf_map_t* map, uint64_t flags, _In_reads_bytes_(length) uint8_t* data, size_t length)
 {
@@ -2502,19 +2495,10 @@
 
     EBPF_LOG_ENTRY();
 
-<<<<<<< HEAD
-    if (ctx == NULL && (flags & EBPF_MAP_FLAG_CTXLEN_MASK) != 0) {
-        result = EBPF_OPERATION_NOT_SUPPORTED;
-        goto Exit;
-    }
-    uint32_t cpu_id; // After perf_event_array_output cpu_id contains the cpu_id we wrote to.
-    result = ebpf_perf_event_array_output(ctx, (ebpf_perf_event_array_t*)map->data, flags, data, length, &cpu_id);
-=======
     ebpf_assert(ctx != NULL);
     uint32_t
         written_cpu; // After perf_event_array_output written_cpu contains the cpu id we wrote to unless args are bad.
     result = ebpf_perf_event_array_output(ctx, (ebpf_perf_event_array_t*)map->data, flags, data, length, &written_cpu);
->>>>>>> 7c4a74ce
     if (result != EBPF_SUCCESS) {
         goto Exit;
     }
@@ -2522,15 +2506,9 @@
     ebpf_core_perf_event_array_map_t* perf_event_array_map =
         EBPF_FROM_FIELD(ebpf_core_perf_event_array_map_t, core_map, map);
 
-<<<<<<< HEAD
-    ebpf_lock_state_t state = ebpf_lock_lock(&perf_event_array_map->lock);
-    _ebpf_perf_event_array_map_signal_async_query_complete(perf_event_array_map, cpu_id);
-    ebpf_lock_unlock(&perf_event_array_map->lock, state);
-=======
     ebpf_lock_state_t state = ebpf_lock_lock(&perf_event_array_map->rings[written_cpu].lock);
     _ebpf_perf_event_array_map_signal_async_query_complete(perf_event_array_map, written_cpu);
     ebpf_lock_unlock(&perf_event_array_map->rings[written_cpu].lock, state);
->>>>>>> 7c4a74ce
 
 Exit:
     EBPF_RETURN_RESULT(result);
