--- conflicted
+++ resolved
@@ -470,8 +470,6 @@
         _In_ const void* program_context, _Outptr_ const ebpf_execution_context_state_t** state);
 
     /**
-<<<<<<< HEAD
-=======
      * @brief Query the flags set on the program.
      *
      * @param[in] program The program to query.
@@ -490,7 +488,6 @@
     ebpf_program_set_flags(_Inout_ ebpf_program_t* program, uint64_t flags);
 
     /**
->>>>>>> 7c4a74ce
      * @brief Set the context_descriptor in the program context header.
      *  Writes a pointer to the ebpf_program_t object to Slot [1].
      *
@@ -522,21 +519,12 @@
      *  @note Extension must support context headers.
      *
      * @param[in] program_context Pointer to the program context.
-<<<<<<< HEAD
-     * @param[out] data_start Pointer to the start of the context data.
-     * @param[out] data_end Pointer to the end of the context data (after the last byte).
-     */
-    void
-    ebpf_program_get_context_data(
-        _In_ const void* program_context, _Outptr_ const uint8_t** data_start, _Outptr_ const uint8_t** data_end);
-=======
      * @param[out] data_start Pointer to the start of the context data. Must be non-null.
      * @param[out] data_end Pointer to the end of the context data (after the last byte). Must be non-null.
      */
     void
     ebpf_program_get_context_data(
         _In_ const void* program_context, _Out_ const uint8_t** data_start, _Out_ const uint8_t** data_end);
->>>>>>> 7c4a74ce
 #ifdef __cplusplus
 }
 #endif