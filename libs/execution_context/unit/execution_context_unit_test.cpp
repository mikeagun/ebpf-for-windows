--- conflicted
+++ resolved
@@ -1485,11 +1485,7 @@
                     auto async_query_result = &completion->async_query_result;
                     completion->callback_count++;
                     completion->lost_count += async_query_result->lost_count;
-<<<<<<< HEAD
-                    auto record = ebpf_perf_event_array_next_record(
-=======
                     auto record = ebpf_ring_buffer_next_record(
->>>>>>> 7c4a74ce
                         completion->buffer,
                         sizeof(uint64_t),
                         async_query_result->consumer,
