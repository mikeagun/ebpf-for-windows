--- conflicted
+++ resolved
@@ -4753,13 +4753,8 @@
 {
     _ebpf_perf_event_array_subscription()
         : unsubscribed(false), perf_event_array_map_handle(ebpf_handle_invalid), callback_context(nullptr),
-<<<<<<< HEAD
-          sample_callback(nullptr), lost_callback(nullptr), buffer(nullptr), reply({}), async_ioctl_completion(nullptr),
-          async_ioctl_failed(false)
-=======
           sample_callback(nullptr), lost_callback(nullptr), buffer(nullptr), cpu_id(0), reply({}),
           async_ioctl_completion(nullptr), async_ioctl_failed(false)
->>>>>>> 7c4a74ce
     {
     }
     ~_ebpf_perf_event_array_subscription() { EBPF_LOG_ENTRY(); }
@@ -4843,20 +4838,13 @@
             subscription->lost_callback(subscription->callback_context, cpu_id, lost_count);
         }
         for (;;) {
-<<<<<<< HEAD
-            auto record =
-                ebpf_perf_event_array_next_record(subscription->buffer, perf_event_array_size, consumer, producer);
-=======
             auto record = ebpf_ring_buffer_next_record(subscription->buffer, perf_event_array_size, consumer, producer);
->>>>>>> 7c4a74ce
 
             if (record == nullptr) {
                 // No more records.
                 break;
             }
 
-<<<<<<< HEAD
-=======
             while (ebpf_ring_buffer_record_is_locked(record)) {
                 // writes happen at dispatch level, so we shouldn't wait long.
                 // the lock bit check read-acquires the header, so spinning will get a fresh value..
@@ -4864,16 +4852,11 @@
 
             // Note: the ring buffer record supports discards, but perf event array does not so we skip the check.
 
->>>>>>> 7c4a74ce
             subscription->sample_callback(
                 subscription->callback_context,
                 cpu_id,
                 const_cast<void*>(reinterpret_cast<const void*>(record->data)),
-<<<<<<< HEAD
-                record->header.length - EBPF_OFFSET_OF(ebpf_perf_event_array_record_t, data));
-=======
                 record->header.length - EBPF_OFFSET_OF(ebpf_ring_buffer_record_t, data));
->>>>>>> 7c4a74ce
             consumer += record->header.length;
         }
     }
