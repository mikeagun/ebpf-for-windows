--- conflicted
+++ resolved
@@ -31,14 +31,7 @@
     <ClCompile Include="..\ebpf_epoch.c">
       <Filter>Source Files</Filter>
     </ClCompile>
-<<<<<<< HEAD
-    <ClCompile Include="..\ebpf_perf_event_array.c">
-      <Filter>Source Files</Filter>
-    </ClCompile>
-    <ClCompile Include="..\ebpf_pinning_table.c">
-=======
     <ClCompile Include="..\ebpf_error.c">
->>>>>>> 7c4a74ce
       <Filter>Source Files</Filter>
     </ClCompile>
     <ClCompile Include="..\ebpf_hash_table.c">
@@ -97,14 +90,7 @@
     <ClInclude Include="..\ebpf_bitmap.h">
       <Filter>Header Files</Filter>
     </ClInclude>
-<<<<<<< HEAD
-    <ClInclude Include="..\ebpf_perf_event_array.h">
-      <Filter>Header Files</Filter>
-    </ClInclude>
-    <ClInclude Include="..\ebpf_pinning_table.h">
-=======
     <ClInclude Include="..\ebpf_epoch.h">
->>>>>>> 7c4a74ce
       <Filter>Header Files</Filter>
     </ClInclude>
     <ClInclude Include="..\ebpf_handle.h">
