--- conflicted
+++ resolved
@@ -8,19 +8,6 @@
 
 CXPLAT_EXTERN_C_BEGIN
 
-<<<<<<< HEAD
-// typedef struct _ebpf_ring_buffer ebpf_ring_buffer_t;
-// TODO: temporarily moved from ebpf_ring_buffer.h for perf array testing until PR #4204 is merged.
-typedef struct _ebpf_ring_buffer
-{
-    ebpf_lock_t lock;
-    size_t length;
-    size_t consumer_offset;
-    size_t producer_offset;
-    uint8_t* shared_buffer;
-    ebpf_ring_descriptor_t* ring_descriptor;
-} ebpf_ring_buffer_t;
-=======
 typedef struct _ebpf_ring_buffer
 {
     size_t length;
@@ -32,7 +19,6 @@
 } ebpf_ring_buffer_t;
 
 static_assert(sizeof(size_t) == 8, "size_t must be 8 bytes");
->>>>>>> 7c4a74ce
 
 /**
  * @brief Allocate a ring_buffer with capacity.
