--- conflicted
+++ resolved
@@ -1168,9 +1168,6 @@
     ring_buffer = nullptr;
 }
 
-<<<<<<< HEAD
-const static size_t PERF_RECORD_HEADER_SIZE = EBPF_OFFSET_OF(ebpf_perf_event_array_record_t, data);
-=======
 struct ring_buffer_stress_test_parameters_t
 {
     size_t producer_threads;
@@ -1618,7 +1615,6 @@
 }
 
 const static size_t PERF_RECORD_HEADER_SIZE = EBPF_OFFSET_OF(ebpf_ring_buffer_record_t, data);
->>>>>>> 7c4a74ce
 
 size_t
 _perf_record_size(size_t data_size)
@@ -1778,9 +1774,6 @@
         context_descriptor.size,
         context_descriptor.data,
         context_descriptor.end);
-<<<<<<< HEAD
-    REQUIRE(ebpf_perf_event_array_output(ctx, perf_event_array, flags, data, length, NULL) == expected_result);
-=======
     if (use_current_cpu) {
         REQUIRE(ebpf_perf_event_array_output(ctx, perf_event_array, flags, data, length, NULL) == expected_result);
     } else {
@@ -1788,7 +1781,6 @@
         REQUIRE(ebpf_perf_event_array_output(ctx, perf_event_array, flags, data, length, NULL) == expected_result);
         ebpf_lower_irql(old_irql);
     }
->>>>>>> 7c4a74ce
 
     ebpf_perf_event_array_query(perf_event_array, cpu_id, &new_consumer, &new_producer);
 
@@ -1800,15 +1792,6 @@
         REQUIRE(new_producer == old_producer + expected_record_size);
 
         // Verify the record just written.
-<<<<<<< HEAD
-        auto record = ebpf_perf_event_array_next_record(buffer, size, new_consumer, new_producer);
-        REQUIRE(record != nullptr);
-        REQUIRE(record->header.length == _perf_record_size(length + capture_length));
-        REQUIRE(memcmp(record->data, data, length) == 0);
-        REQUIRE(memcmp(record->data + length, ctx_data, capture_length) == 0);
-
-        size_t record_size = _perf_record_size(record->header.length);
-=======
         auto record = ebpf_ring_buffer_next_record(buffer, size, new_consumer, new_producer);
         REQUIRE(record != nullptr);
         REQUIRE(!ebpf_ring_buffer_record_is_locked(record));
@@ -1819,7 +1802,6 @@
         REQUIRE(memcmp(record->data, data, length) == 0);
         REQUIRE(memcmp(record->data + length, ctx_data, capture_length) == 0);
 
->>>>>>> 7c4a74ce
         if (consume) {
             REQUIRE(
                 ebpf_perf_event_array_return_buffer(perf_event_array, cpu_id, new_consumer + record_size) ==
@@ -1874,13 +1856,6 @@
     // Ring is not empty.
     REQUIRE(producer == _perf_record_size(data.size()));
     REQUIRE(consumer == 0);
-
-<<<<<<< HEAD
-    auto record = ebpf_perf_event_array_next_record(buffer, size, consumer, producer);
-    REQUIRE(record != nullptr);
-
-    size_t record_size = _perf_record_size(record->header.length);
-=======
     auto record = ebpf_ring_buffer_next_record(buffer, size, consumer, producer);
     REQUIRE(record != nullptr);
     REQUIRE(!ebpf_ring_buffer_record_is_locked(record));
@@ -1888,7 +1863,6 @@
     size_t record_length = ebpf_ring_buffer_record_length(record);
 
     size_t record_size = _perf_record_size(record_length);
->>>>>>> 7c4a74ce
     REQUIRE(record->header.length == data.size());
 
     REQUIRE(ebpf_perf_event_array_return_buffer(perf_event_array, cpu_id, record_size) == EBPF_SUCCESS);
@@ -1897,11 +1871,7 @@
     REQUIRE(consumer == producer);
     REQUIRE(producer == record_size);
 
-<<<<<<< HEAD
-    record = ebpf_perf_event_array_next_record(buffer, size, consumer, producer);
-=======
     record = ebpf_ring_buffer_next_record(buffer, size, consumer, producer);
->>>>>>> 7c4a74ce
     REQUIRE(record == nullptr);
 
     size_t write_count = 0;
@@ -2034,24 +2004,14 @@
         // Tests with no context header.
         // - Note: Context headers are now required for all extensions,
         //   so these tests just validate that without CTXLEN the context header isn't used.
-<<<<<<< HEAD
-        PERF_TEST_CASE(0, true, -2, 0, 0, EBPF_SUCCESS),
-=======
         PERF_TEST_CASE(0, true, -2, 0, 0, EBPF_INVALID_ARGUMENT),
->>>>>>> 7c4a74ce
         PERF_TEST_CASE(0, true, -2, 1, 0, EBPF_SUCCESS),
         PERF_TEST_CASE(1, true, -2, 8, 0, EBPF_SUCCESS),
         PERF_TEST_CASE(1, false, -2, 10, 0, EBPF_SUCCESS),
         PERF_TEST_CASE(0, false, -2, 1024, 0, EBPF_SUCCESS),
         // Auto CPU tests with no ctx_data.
-<<<<<<< HEAD
-        PERF_TEST_CASE(0, true, -1, 0, 0, EBPF_SUCCESS),
-        PERF_TEST_CASE(1, true, -1, 0, 0, EBPF_SUCCESS),
-        PERF_TEST_CASE(0, true, -1, 1, 0, EBPF_SUCCESS),
-=======
         PERF_TEST_CASE(0, true, -1, 1, 0, EBPF_SUCCESS),
         PERF_TEST_CASE(1, true, -1, 1, 0, EBPF_SUCCESS),
->>>>>>> 7c4a74ce
         PERF_TEST_CASE(0, true, -1, 8, 0, EBPF_SUCCESS),
         PERF_TEST_CASE(0, true, -1, 10, 0, EBPF_SUCCESS),
         PERF_TEST_CASE(0, true, -1, 1024, 0, EBPF_SUCCESS),
@@ -2079,13 +2039,8 @@
         PERF_TEST_CASE(1, true, 1024, 1024, 8, EBPF_SUCCESS),
         PERF_TEST_CASE(1, false, 1024, 1024, 8, EBPF_SUCCESS),
         // Invalid data length tests.
-<<<<<<< HEAD
-        PERF_TEST_CASE(0, true, 0, size, 0, EBPF_OUT_OF_SPACE),
-        PERF_TEST_CASE(0, true, 0, size + 1, 0, EBPF_OUT_OF_SPACE),
-=======
         PERF_TEST_CASE(0, true, 0, size, 0, EBPF_INVALID_ARGUMENT),
         PERF_TEST_CASE(0, true, 0, size + 1, 0, EBPF_INVALID_ARGUMENT),
->>>>>>> 7c4a74ce
         // Invalid capture requests.
         PERF_TEST_CASE(0, true, -1, 10, 1, EBPF_OPERATION_NOT_SUPPORTED),
         PERF_TEST_CASE(0, true, 0, 10, 1, EBPF_INVALID_ARGUMENT),
@@ -2127,11 +2082,7 @@
         ebpf_perf_event_array_query(perf_event_array, cpu_id, &consumer, &producer);
         // Ensure ring is empty.
         CHECK(producer == consumer);
-<<<<<<< HEAD
-        auto record = ebpf_perf_event_array_next_record(buffers[cpu_id], size, consumer, producer);
-=======
         auto record = ebpf_ring_buffer_next_record(buffers[cpu_id], size, consumer, producer);
->>>>>>> 7c4a74ce
         CHECK(record == nullptr);
     }
 
