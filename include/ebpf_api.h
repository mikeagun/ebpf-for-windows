--- conflicted
+++ resolved
@@ -648,8 +648,6 @@
         fd_t ring_buffer_map_fd, _In_reads_bytes_(data_length) const void* data, size_t data_length) EBPF_NO_EXCEPT;
 
     /**
-<<<<<<< HEAD
-=======
      * @brief Get eBPF program type for the specified BPF program type.
      *
      * @param[in] program_type BPF program type.
@@ -693,7 +691,6 @@
     ebpf_get_bpf_attach_type(_In_ const ebpf_attach_type_t* ebpf_attach_type) EBPF_NO_EXCEPT;
 
     /**
->>>>>>> 7c4a74ce
      * @brief Write data into the perf event array map.
      *
      * @param [in] perf_event_array_map_fd perf event array map file descriptor.
