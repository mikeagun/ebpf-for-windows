--- conflicted
+++ resolved
@@ -414,7 +414,6 @@
     uint32_t link_count;                 ///< Number of attached links.
 };
 
-<<<<<<< HEAD
 /* BPF_FUNC_perf_event_output flags. */
 #define EBPF_MAP_FLAG_INDEX_MASK 0xffffffffULL
 #define EBPF_MAP_FLAG_INDEX_SHIFT 0
@@ -423,7 +422,7 @@
 #define EBPF_MAP_FLAG_CTX_LENGTH_SHIFT 32
 #define EBPF_MAP_FLAG_CTX_LENGTH_MAX (0xfffffULL)
 #define EBPF_MAP_FLAG_CTX_LENGTH_MASK (EBPF_MAP_FLAG_CTX_LENGTH_MAX << EBPF_MAP_FLAG_CTX_LENGTH_SHIFT)
-=======
+
 /**
  * @brief Header of an eBPF native module data structure.
  * Every eBPF native module data structure must start with this header.
@@ -434,5 +433,4 @@
  * backward compatibility. The version field must be updated only if the new
  * data structure is not backward compatible.
  */
-typedef ebpf_extension_header_t ebpf_native_module_header_t;
->>>>>>> a6c82d60
+typedef ebpf_extension_header_t ebpf_native_module_header_t;